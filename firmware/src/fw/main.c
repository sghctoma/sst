--- conflicted
+++ resolved
@@ -2,34 +2,19 @@
 #include <stdio.h>
 #include <time.h>
 
-<<<<<<< HEAD
+#ifndef USB_UART_DEBUG
 #include "bsp/board.h"
+#include "device/usbd.h"
+#endif
+
 #include "cyw43_ll.h"
-#include "device/usbd.h"
 #include "ff.h"
-=======
-#ifndef USB_UART_DEBUG
-#include "device/usbd.h"
-#include "bsp/board.h"
-#endif
-
-#include "cyw43_ll.h"
-#include "pico/platform.h"
-#include "pico/multicore.h"
-#include "pico/cyw43_arch.h"
-#include "pico/sleep.h"
-#include "pico/time.h"
-#include "pico/types.h"
-#include "pico/unique_id.h"
-#include "pico/runtime_init.h"
->>>>>>> 7a7a8302
 #include "hardware/adc.h"
 #include "hardware/gpio.h"
 #include "hardware/rosc.h"
 #include "hardware/rtc.h"
 #include "hardware/timer.h"
 #include "hardware/watchdog.h"
-<<<<<<< HEAD
 #include "pico/cyw43_arch.h"
 #include "pico/multicore.h"
 #include "pico/platform.h"
@@ -38,9 +23,6 @@
 #include "pico/time.h"
 #include "pico/types.h"
 #include "pico/unique_id.h"
-=======
-#include "ff.h"
->>>>>>> 7a7a8302
 
 // For scb_hw so we can enable deep sleep
 #include "hardware/structs/scb.h"
@@ -48,15 +30,10 @@
 #include "../net/tcpserver.h"
 #include "../ntp//ntp.h"
 #include "../rtc//ds3231.h"
-<<<<<<< HEAD
-=======
-#include "../util/list.h"
-#include "../util/config.h"
-#include "../util/log.h"
->>>>>>> 7a7a8302
 #include "../sensor/sensor.h"
 #include "../util/config.h"
 #include "../util/list.h"
+#include "../util/log.h"
 #include "sst.h"
 
 #include "hardware_config.h"
@@ -779,14 +756,8 @@
     i2c_program_init(I2C_PIO, I2C_SM, offset, PIO_PIN_SDA, PIO_PIN_SDA + 1);
 
     datetime_t dt;
-<<<<<<< HEAD
+    LOG("DS3231", "Initializing RTC\n");
     ds3231_init(&rtc, I2C_PIO, I2C_SM, pio_i2c_write_blocking, pio_i2c_read_blocking);
-=======
-    LOG("DS3231", "Initializing RTC\n");
-    ds3231_init(&rtc, I2C_PIO, I2C_SM,
-                pio_i2c_write_blocking,
-                pio_i2c_read_blocking);
->>>>>>> 7a7a8302
     sleep_ms(1); // without this, garbage values are read from the RTC
     LOG("DS3231", "Reading datetime\n");
     ds3231_get_datetime(&rtc, &dt);
