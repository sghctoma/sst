--- conflicted
+++ resolved
@@ -90,25 +90,17 @@
 #define SNTP_STARTUP_DELAY  0
 #define SNTP_COMP_ROUNDTRIP 1
 
-<<<<<<< HEAD
 // Forward declarations for custom time functions defined in ntp.c
 #include <stdint.h>
 uint64_t get_system_time_us(void);
 void set_system_time_us(uint32_t sec, uint32_t us);
 
-#define SNTP_GET_SYSTEM_TIME(sec, us) \
-    do{uint64_t time = get_system_time_us();\
-       (sec) = time / 1000000;\
-       (us) = time % 1000000;\
-       }while(0)
-=======
 #define SNTP_GET_SYSTEM_TIME(sec, us)                                                                                  \
     do {                                                                                                               \
         uint64_t time = get_system_time_us();                                                                          \
         (sec) = time / 1000000;                                                                                        \
         (us) = time % 1000000;                                                                                         \
     } while (0)
->>>>>>> 9026f29c
 
 #define SNTP_SET_SYSTEM_TIME_US set_system_time_us
 
