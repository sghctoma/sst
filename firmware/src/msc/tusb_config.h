/*
 * The MIT License (MIT)
 *
 * Copyright (c) 2019 Ha Thach (tinyusb.org)
 *
 * Permission is hereby granted, free of charge, to any person obtaining a copy
 * of this software and associated documentation files (the "Software"), to deal
 * in the Software without restriction, including without limitation the rights
 * to use, copy, modify, merge, publish, distribute, sublicense, and/or sell
 * copies of the Software, and to permit persons to whom the Software is
 * furnished to do so, subject to the following conditions:
 *
 * The above copyright notice and this permission notice shall be included in
 * all copies or substantial portions of the Software.
 *
 * THE SOFTWARE IS PROVIDED "AS IS", WITHOUT WARRANTY OF ANY KIND, EXPRESS OR
 * IMPLIED, INCLUDING BUT NOT LIMITED TO THE WARRANTIES OF MERCHANTABILITY,
 * FITNESS FOR A PARTICULAR PURPOSE AND NONINFRINGEMENT. IN NO EVENT SHALL THE
 * AUTHORS OR COPYRIGHT HOLDERS BE LIABLE FOR ANY CLAIM, DAMAGES OR OTHER
 * LIABILITY, WHETHER IN AN ACTION OF CONTRACT, TORT OR OTHERWISE, ARISING FROM,
 * OUT OF OR IN CONNECTION WITH THE SOFTWARE OR THE USE OR OTHER DEALINGS IN
 * THE SOFTWARE.
 *
 */

#ifndef _TUSB_CONFIG_H_
#define _TUSB_CONFIG_H_

#ifdef __cplusplus
extern "C" {
#endif

//--------------------------------------------------------------------
// COMMON CONFIGURATION
//--------------------------------------------------------------------

// defined by board.mk
#ifndef CFG_TUSB_MCU
#error CFG_TUSB_MCU must be defined
#endif

// RHPort number used for device can be defined by board.mk, default to port 0
#ifndef BOARD_DEVICE_RHPORT_NUM
#define BOARD_DEVICE_RHPORT_NUM 0
#endif

// RHPort max operational speed can defined by board.mk
// Default to Highspeed for MCU with internal HighSpeed PHY (can be port specific), otherwise FullSpeed
#ifndef BOARD_DEVICE_RHPORT_SPEED
#if (CFG_TUSB_MCU == OPT_MCU_LPC18XX || CFG_TUSB_MCU == OPT_MCU_LPC43XX || CFG_TUSB_MCU == OPT_MCU_MIMXRT10XX ||       \
     CFG_TUSB_MCU == OPT_MCU_NUC505 || CFG_TUSB_MCU == OPT_MCU_CXD56 || CFG_TUSB_MCU == OPT_MCU_SAMX7X)
#define BOARD_DEVICE_RHPORT_SPEED OPT_MODE_HIGH_SPEED
#else
#define BOARD_DEVICE_RHPORT_SPEED OPT_MODE_FULL_SPEED
#endif
#endif

// Device mode with rhport and speed defined by board.mk
#if BOARD_DEVICE_RHPORT_NUM == 0
#define CFG_TUSB_RHPORT0_MODE (OPT_MODE_DEVICE | BOARD_DEVICE_RHPORT_SPEED)
#elif BOARD_DEVICE_RHPORT_NUM == 1
#define CFG_TUSB_RHPORT1_MODE (OPT_MODE_DEVICE | BOARD_DEVICE_RHPORT_SPEED)
#else
#error "Incorrect RHPort configuration"
#endif

// This example doesn't use an RTOS
#ifndef CFG_TUSB_OS
#define CFG_TUSB_OS OPT_OS_NONE
#endif

// CFG_TUSB_DEBUG is defined by compiler in DEBUG build
// #define CFG_TUSB_DEBUG           0

/* USB DMA on some MCUs can only access a specific SRAM region with restriction on alignment.
 * Tinyusb use follows macros to declare transferring memory so that they can be put
 * into those specific section.
 * e.g
 * - CFG_TUSB_MEM SECTION : __attribute__ (( section(".usb_ram") ))
 * - CFG_TUSB_MEM_ALIGN   : __attribute__ ((aligned(4)))
 */
#ifndef CFG_TUSB_MEM_SECTION
#define CFG_TUSB_MEM_SECTION
#endif

#ifndef CFG_TUSB_MEM_ALIGN
#define CFG_TUSB_MEM_ALIGN __attribute__((aligned(4)))
#endif

//--------------------------------------------------------------------
// DEVICE CONFIGURATION
//--------------------------------------------------------------------

#ifndef CFG_TUD_ENDPOINT0_SIZE
#define CFG_TUD_ENDPOINT0_SIZE 64
#endif

//------------- CLASS -------------//
<<<<<<< HEAD
#define CFG_TUD_CDC    1
#define CFG_TUD_MSC    1
#define CFG_TUD_HID    0
#define CFG_TUD_MIDI   0
#define CFG_TUD_VENDOR 0
=======
#define CFG_TUD_CDC              1
#ifndef CFG_TUD_MSC
#define CFG_TUD_MSC              1
#endif
#define CFG_TUD_HID              0
#define CFG_TUD_MIDI             0
#define CFG_TUD_VENDOR           0
>>>>>>> 7a7a8302

// CDC FIFO size of TX and RX
#define CFG_TUD_CDC_RX_BUFSIZE (TUD_OPT_HIGH_SPEED ? 512 : 64)
#define CFG_TUD_CDC_TX_BUFSIZE (TUD_OPT_HIGH_SPEED ? 512 : 64)

// CDC Endpoint transfer buffer size, more is faster
#define CFG_TUD_CDC_EP_BUFSIZE (TUD_OPT_HIGH_SPEED ? 512 : 64)

// MSC Buffer size of Device Mass storage
#define CFG_TUD_MSC_EP_BUFSIZE 512

#ifdef __cplusplus
}
#endif

#endif /* _TUSB_CONFIG_H_ */<|MERGE_RESOLUTION|>--- conflicted
+++ resolved
@@ -96,21 +96,13 @@
 #endif
 
 //------------- CLASS -------------//
-<<<<<<< HEAD
 #define CFG_TUD_CDC    1
+#ifndef CFG_TUD_MSC
 #define CFG_TUD_MSC    1
+#endif
 #define CFG_TUD_HID    0
 #define CFG_TUD_MIDI   0
 #define CFG_TUD_VENDOR 0
-=======
-#define CFG_TUD_CDC              1
-#ifndef CFG_TUD_MSC
-#define CFG_TUD_MSC              1
-#endif
-#define CFG_TUD_HID              0
-#define CFG_TUD_MIDI             0
-#define CFG_TUD_VENDOR           0
->>>>>>> 7a7a8302
 
 // CDC FIFO size of TX and RX
 #define CFG_TUD_CDC_RX_BUFSIZE (TUD_OPT_HIGH_SPEED ? 512 : 64)
